import functools
import math

import dask.array
import numpy as np
import pandas as pd
import xarray as xr
import dataclasses
import logging

from typing import Callable, Dict, Hashable, List, Sequence, Tuple, Mapping
<<<<<<< HEAD
=======


__version__ = "0.1.0"
>>>>>>> 9589fd7a


DIMENSION_DIM = "dimension"
SLICE_BOUND_DIM = "slice_bound"
SLICE_BOUND_INDEX = pd.Index(["start", "stop"], name=SLICE_BOUND_DIM)
AUXILLARY_DIMENSIONS = [DIMENSION_DIM, SLICE_BOUND_DIM]

Region = Sequence[Mapping[Hashable, slice]]
Partition = Sequence[Region]


def _chunks_as_data_arrays(da: xr.DataArray) -> xr.Dataset:
    chunks = da.chunks
    arrays = []
    for dim, chunks in zip(da.dims, da.chunks):
        arrays.append(xr.DataArray(list(chunks), dims=[dim], name=f"{dim}_chunks"))
    return xr.merge(arrays)


def _block_starts(da: xr.DataArray) -> List[xr.DataArray]:
    chunks_as_data_arrays = _chunks_as_data_arrays(da)
    stops = _block_stops(da)
    return [stop - a for stop, a in zip(stops, chunks_as_data_arrays.values())]


def _block_stops(da: xr.DataArray) -> List[xr.DataArray]:
    chunks_as_data_arrays = _chunks_as_data_arrays(da)
    return [a.cumsum(a.dims) for a in chunks_as_data_arrays.values()]


def block_indices(da: xr.DataArray) -> xr.DataArray:
    """Generate an array of dask array block bounds for a DataArray.

    Parameters
    ----------
    da : xr.DataArray

    Returns
    -------
    xr.DataArray
    """
    starts = _block_starts(da)
    stops = _block_stops(da)
    dimension_index = pd.Index(da.dims, name=DIMENSION_DIM)
    starts = xr.concat(xr.broadcast(*starts), dim=dimension_index)
    stops = xr.concat(xr.broadcast(*stops), dim=dimension_index)
    result = xr.concat([starts, stops], dim=SLICE_BOUND_INDEX)

    # Put auxillary dimensions at the end to make it easier to select
    # contiguous slices.
    return result.transpose(*dimension_index, ...)


def block_to_slices(block: xr.DataArray) -> Dict[Hashable, slice]:
    """Convert a DataArray representing a single block to a dictionary of slices.

    Parameters
    ----------
    block : xr.DataArray

    Returns
    -------
    Dictionary mapping dimension names to slices.
    """
    slices = {}
    for dim in block.dimension:
        start = block.sel({SLICE_BOUND_DIM: "start", DIMENSION_DIM: dim}).item()
        stop = block.sel({SLICE_BOUND_DIM: "stop", DIMENSION_DIM: dim}).item()
        slices[dim.item()] = slice(start, stop)
    return slices


def merge_blocks(blocks: xr.DataArray, dims: Sequence[Hashable]):
    """Merge a DataArray of blocks into a single block.

    Parameters
    ----------
    blocks : xr.DataArray
        An input array of blocks; must have dimensions "slice_bound"
        and "dimension".
    dims : Sequence[Hashable]
        Dimensions to merge blocks along.

    Notes
    -------
    Assumes that the input blocks are contiguous.

    Returns
    -------
    xr.DataArray for a single merged block.
    """
    start = blocks.isel({dim: 0 for dim in dims}).sel({SLICE_BOUND_DIM: "start"})
    stop = blocks.isel({dim: -1 for dim in dims}).sel({SLICE_BOUND_DIM: "stop"})
    return xr.concat([start, stop], dim=SLICE_BOUND_INDEX)


def _scalars_to_slices(kwargs):
    result = {}
    for k, v in kwargs.items():
        if isinstance(v, slice):
            result[k] = v
        elif np.issubdtype(v, np.integer):
            result[k] = slice(v, v + 1)
        else:
            raise ValueError(f"Invalid indexer provided for dim {k}: {v}.")
    return result


@xr.register_dataarray_accessor("blocks")
class BlocksAccessor:
    def __init__(self, xarray_obj):
        self._obj = xarray_obj
        if not isinstance(self._obj.data, dask.array.Array):
            raise ValueError(
                "The blocks accessor is only valid for dask-backed arrays."
            )

    @property
    def _blocks(self) -> xr.DataArray:
        return block_indices(self._obj)

    @property
    def shape(self) -> Tuple[int, ...]:
        return tuple(len(c) for c in self._obj.chunks)

    @property
    def sizes(self) -> Dict[Hashable, int]:
        return {dim: size for dim, size in zip(self._obj.dims, self.shape)}

    def indexers(self, **kwargs) -> Region:
        kwargs = _scalars_to_slices(kwargs)
        blocks = self._blocks.isel(**kwargs)
        merged = merge_blocks(blocks, self._obj.dims)
        return block_to_slices(merged)

    def isel(self, **kwargs) -> xr.DataArray:
        slices = self.indexers(**kwargs)
        # TODO: should we squeeze out dimensions where scalars were passed?
        return self._obj.isel(slices)


def _write_partition_dataarray(
    da: xr.DataArray, store: str, ranks: int, dims: Sequence[Hashable], rank: int
):
    ds = da.to_dataset()
    partition = da.partition.indexers(ranks, rank, dims)
    if partition is not None:
        ds.isel(partition).to_zarr(store, region=partition)


def _write_partition_dataset(
    ds: xr.Dataset, store: str, ranks: int, dims: Sequence[Hashable], rank: int
):
    for da in ds.data_vars.values():
        if isinstance(da.data, dask.array.Array):
            partition_dims = [dim for dim in dims if dim in da.dims]
            da.partition.write(store, ranks, partition_dims, rank)


class Map(Sequence):
    """Lazy sequence"""

    def __init__(self, func, seq):
        self.seq = seq
        self.func = func

    def __getitem__(self, i):
        return self.func(self.seq[i])

    def __len__(self):
        return len(self.seq)


@xr.register_dataarray_accessor("partition")
class PartitionDataArrayAccessor:
    def __init__(self, xarray_obj):
        self._obj = xarray_obj
        if not isinstance(self._obj.data, dask.array.Array):
            raise ValueError(
                "The partition accessor is only valid for dask-backed arrays."
            )

    def _meta_array(self, chunks: Dict[Hashable, int]) -> xr.DataArray:
        dummy_data = dask.array.zeros(self._obj.blocks.shape)
        da = xr.DataArray(dummy_data, dims=self._obj.dims, name="blocks")
        return da.chunk(chunks)

    def _optimal_meta_chunk_sizes(
        self, ranks: int, dims: Sequence[Hashable]
    ) -> Dict[Hashable, int]:
        """Determine the optimal meta chunk sizes for the DataArray.

        Partitions are prioritized based on the ordering of the dims
        provided.  Priority means we will first make the meta chunk
        size one along those dimensions before moving to larger meta
        chunk sizes.

        Parameters
        ----------
        ranks : int
            Total number of ranks available to partition across.
        dims : Sequence[Hashable]
            Dimensions to partition among; if a dimension is left out
            no partitions will be made along that dimension.

        Returns
        -------
        Dict[Hashable, int]
        """
        chunk_sizes = {}
        for dim in dims:
            block_sizes = []
            for d, s in chunk_sizes.items():
                block_size = math.ceil(self._obj.blocks.sizes[d] / s)
                block_sizes.append(block_size)
            blocks = np.product(block_sizes)
            size = math.ceil(self._obj.blocks.sizes[dim] / (ranks // blocks))
            chunk_sizes[dim] = min(size, self._obj.blocks.sizes[dim])
        return chunk_sizes

    def partition(self, ranks, dims) -> Partition:
        """Compute a ranks-sized partition respecting dask block boundaries

        Parameters
        ----------
        ranks : int
            Total number of ranks available to partition across.
        dims : Sequence[Hashable]
            Dimensions to partition among; if a dimension is left out
            no partitions will be made along that dimension.

        Returns
        -------
        a list of disjoint regions whose union is the full coordinate space
        """
<<<<<<< HEAD
        return [self.indexers(ranks, rank, dims) for rank in range(ranks)]
=======
        return Map(functools.partial(self._indexers, ranks, dims), list(range(ranks)))

    def _indexers(self, ranks, dims, rank):
        """Needed for creating a partial function within the partition method."""
        return self.indexers(ranks, rank, dims)
>>>>>>> 9589fd7a

    def indexers(self, ranks: int, rank: int, dims: Sequence[Hashable]) -> Region:
        """Partition the dask blocks across the given dims.

        Parameters
        ----------
        ranks : int
            Total number of ranks available to partition across.
        rank : int
            Specific rank to obtain the indexers for.
        dims : Sequence[Hashable]
            Dimensions to partition among; if a dimension is left out
            no partitions will be made along that dimension.

        Returns
        -------
        Dict[Hashable, slice]
        """
        if (rank - 1) > ranks:
            raise ValueError(f"Rank {rank} is greater than available ranks {ranks}.")

        meta_chunk_sizes = self._optimal_meta_chunk_sizes(ranks, dims)
        meta_array = self._meta_array(meta_chunk_sizes)
        try:
            meta_indices = np.unravel_index(rank, meta_array.blocks.shape)
        except ValueError:
            return None
        else:
            meta_indexers = dict(zip(meta_array.dims, meta_indices))
            dask_indexers = meta_array.blocks.indexers(**meta_indexers)
            return self._obj.blocks.indexers(**dask_indexers)

    def write(self, store: str, ranks: int, dims: Sequence[Hashable], rank: int):
        _write_partition_dataarray(self._obj, store, ranks, dims, rank)

    def mappable_write(
        self, store: str, ranks: int, dims: Sequence[Hashable]
    ) -> Callable[[int], None]:
        return functools.partial(
            _write_partition_dataarray, self._obj, store, ranks, dims
        )

    @property
    def _chunks(self):
        return {dim: self._obj.chunks[k] for k, dim in enumerate(self._obj.dims)}

    def map(
        self, store: str, ranks: int, dims: Sequence[Hashable], func, data
    ) -> "PartitionMapper":
        plan = _ValidWorkPlan(self, ranks, dims)
        return PartitionMapper(plan, func, data, store)


@xr.register_dataset_accessor("partition")
class PartitionDatasetAccessor:
    def __init__(self, xarray_obj):
        self._obj = xarray_obj

    def initialize_store(self, store: str):
        self._obj.to_zarr(store, compute=False)

    def write(self, store: str, ranks: int, dims: Sequence[Hashable], rank: int):
        _write_partition_dataset(self._obj, store, ranks, dims, rank)

    def mappable_write(
        self, store: str, ranks: int, dims: Sequence[Hashable]
    ) -> Callable[[int], None]:
        return functools.partial(
            _write_partition_dataset, self._obj, store, ranks, dims
        )


<<<<<<< HEAD
def zeros_like_dataarray(arr, chunks):
    dask_chunks = {
        arr.get_axis_num(dim): size for dim, size in chunks.items() if dim in arr.dims
    }
    return xr.apply_ufunc(
        dask.array.zeros_like, arr, kwargs=dict(chunks=dask_chunks), dask="allowed"
    )


def zeros_like(ds: xr.Dataset, chunks):
    return ds.apply(zeros_like_dataarray, chunks=chunks, keep_attrs=True)
=======
def _merge_chunks(arr, override_chunks):
    chunks_to_update = {}
    for dim, sizes in override_chunks.items():
        if dim in arr.dims:
            axis = arr.get_axis_num(dim)
            chunks_to_update[axis] = sizes
    original_chunks = {axis: sizes for axis, sizes in enumerate(arr.chunks)}
    return {**original_chunks, **chunks_to_update}


def _zeros_like_dataarray(arr, override_chunks):
    if override_chunks is None:
        override_chunks = {}
    chunks = _merge_chunks(arr, override_chunks)
    return xr.apply_ufunc(
        dask.array.zeros_like, arr, kwargs=dict(chunks=chunks), dask="allowed"
    )


def zeros_like(ds: xr.Dataset, override_chunks=None):
    """Performant implementation of zeros_like.

    xr.zeros_like(ds).chunk(chunks) is very slow for datasets with many
    changes.

    Parameters
    ----------
    ds : xr.Dataset
        Input dataset with dask-backed data variables.
    override_chunks : dict
        Dimension chunk-size pairs indicating any dimensions one would like to
        override the original chunk sizes along.  For any dimensions that are not
        present, zeros_like will use the chunk size along that dimension for each
        variable in the input Dataset.

    Returns
    -------
    xr.Dataset
    """
    return ds.apply(
        _zeros_like_dataarray, override_chunks=override_chunks, keep_attrs=True
    )
>>>>>>> 9589fd7a


class _ValidWorkPlan:
    """A mapping between input and output partitionings that will
    avoid race conditions in parallel jobs
    """

    def __init__(self, partitioner, ranks: int, dims: Sequence[Hashable]):

        self._partitioner = partitioner
        self._ranks = ranks
        self.dims = dims

    @property
    def output_chunks(self):
        return {dim: self._partitioner._chunks[dim] for dim in self.dims}

    @property
    def input_partition(self):
        return self._partitioner.partition(self._ranks, self.dims)


@dataclasses.dataclass
class PartitionMapper:
    """Evaluate a function on each region of a partition and store the output
    to a zarr store
    """

    plan: _ValidWorkPlan
    func: Callable[[xr.Dataset], xr.Dataset]
    data: xr.Dataset
    path: str

    @property
    def dims(self):
        return self.plan.dims

    def _initialize_store(self):
        region = self.plan.input_partition[0]
        iData = self.data.isel(region)
        iOut = self.func(iData)
        full_indexers = {dim: self.data[dim] for dim in self.dims}

        dims_without_coords = (set(iOut.dims) - set(iOut.indexes)) & set(self.dims)
        for dim in dims_without_coords:
            iOut = iOut.assign_coords({dim: iOut[dim]})

<<<<<<< HEAD
        schema = zeros_like(iOut.reindex(full_indexers), chunks=self.plan.output_chunks)
=======
        schema = zeros_like(
            iOut.reindex(full_indexers), override_chunks=self.plan.output_chunks
        )
>>>>>>> 9589fd7a
        schema = schema.drop_vars(dims_without_coords)
        schema.partition.initialize_store(self.path)

    def write(self, rank):
        logging.info(f"Writing {rank + 1} of {len(self.plan.input_partition)}")
        region = self.plan.input_partition[rank]
        iData = self.data.isel(region)
        iOut = self.func(iData)
        iOut.to_zarr(self.path, region=region)
<<<<<<< HEAD
=======
        logging.info(f"Done writing {rank + 1}.")
>>>>>>> 9589fd7a

    def __iter__(self):
        self._initialize_store()
        return iter(range(len(self.plan.input_partition)))<|MERGE_RESOLUTION|>--- conflicted
+++ resolved
@@ -9,12 +9,9 @@
 import logging
 
 from typing import Callable, Dict, Hashable, List, Sequence, Tuple, Mapping
-<<<<<<< HEAD
-=======
 
 
 __version__ = "0.1.0"
->>>>>>> 9589fd7a
 
 
 DIMENSION_DIM = "dimension"
@@ -250,15 +247,11 @@
         -------
         a list of disjoint regions whose union is the full coordinate space
         """
-<<<<<<< HEAD
-        return [self.indexers(ranks, rank, dims) for rank in range(ranks)]
-=======
         return Map(functools.partial(self._indexers, ranks, dims), list(range(ranks)))
 
     def _indexers(self, ranks, dims, rank):
         """Needed for creating a partial function within the partition method."""
         return self.indexers(ranks, rank, dims)
->>>>>>> 9589fd7a
 
     def indexers(self, ranks: int, rank: int, dims: Sequence[Hashable]) -> Region:
         """Partition the dask blocks across the given dims.
@@ -331,19 +324,6 @@
         )
 
 
-<<<<<<< HEAD
-def zeros_like_dataarray(arr, chunks):
-    dask_chunks = {
-        arr.get_axis_num(dim): size for dim, size in chunks.items() if dim in arr.dims
-    }
-    return xr.apply_ufunc(
-        dask.array.zeros_like, arr, kwargs=dict(chunks=dask_chunks), dask="allowed"
-    )
-
-
-def zeros_like(ds: xr.Dataset, chunks):
-    return ds.apply(zeros_like_dataarray, chunks=chunks, keep_attrs=True)
-=======
 def _merge_chunks(arr, override_chunks):
     chunks_to_update = {}
     for dim, sizes in override_chunks.items():
@@ -386,7 +366,6 @@
     return ds.apply(
         _zeros_like_dataarray, override_chunks=override_chunks, keep_attrs=True
     )
->>>>>>> 9589fd7a
 
 
 class _ValidWorkPlan:
@@ -434,13 +413,9 @@
         for dim in dims_without_coords:
             iOut = iOut.assign_coords({dim: iOut[dim]})
 
-<<<<<<< HEAD
-        schema = zeros_like(iOut.reindex(full_indexers), chunks=self.plan.output_chunks)
-=======
         schema = zeros_like(
             iOut.reindex(full_indexers), override_chunks=self.plan.output_chunks
         )
->>>>>>> 9589fd7a
         schema = schema.drop_vars(dims_without_coords)
         schema.partition.initialize_store(self.path)
 
@@ -450,10 +425,7 @@
         iData = self.data.isel(region)
         iOut = self.func(iData)
         iOut.to_zarr(self.path, region=region)
-<<<<<<< HEAD
-=======
         logging.info(f"Done writing {rank + 1}.")
->>>>>>> 9589fd7a
 
     def __iter__(self):
         self._initialize_store()
